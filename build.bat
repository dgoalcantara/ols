@echo off


if "%1" == "CI" (
    set ODIN="Odin/odin"
) else (
    set ODIN="odin"
)

<<<<<<< HEAD
%ODIN% test tests -collection:shared=src
=======
%ODIN% test tests -llvm-api -collection:shared=src
>>>>>>> 2e73e580

if %errorlevel% neq 0 goto end_of_build

%ODIN% build src\ -show-timings -microarch:native -collection:shared=src -out:ols -opt:2 
rem %ODIN% build src\ -show-timings -microarch:native -collection:shared=src -out:ols -opt:0  -debug



:end_of_build
<|MERGE_RESOLUTION|>--- conflicted
+++ resolved
@@ -1,23 +1,19 @@
-@echo off
-
-
-if "%1" == "CI" (
-    set ODIN="Odin/odin"
-) else (
-    set ODIN="odin"
-)
-
-<<<<<<< HEAD
-%ODIN% test tests -collection:shared=src
-=======
-%ODIN% test tests -llvm-api -collection:shared=src
->>>>>>> 2e73e580
-
-if %errorlevel% neq 0 goto end_of_build
-
-%ODIN% build src\ -show-timings -microarch:native -collection:shared=src -out:ols -opt:2 
-rem %ODIN% build src\ -show-timings -microarch:native -collection:shared=src -out:ols -opt:0  -debug
-
-
-
-:end_of_build
+@echo off
+
+
+if "%1" == "CI" (
+    set ODIN="Odin/odin"
+) else (
+    set ODIN="odin"
+)
+
+%ODIN% test tests -collection:shared=src
+
+if %errorlevel% neq 0 goto end_of_build
+
+%ODIN% build src\ -show-timings -microarch:native -collection:shared=src -out:ols -opt:2 
+rem %ODIN% build src\ -show-timings -microarch:native -collection:shared=src -out:ols -opt:0  -debug
+
+
+
+:end_of_build