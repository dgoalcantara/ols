--- conflicted
+++ resolved
@@ -13,25 +13,22 @@
 
 foreign import kernel32 "system:kernel32.lib"
 
-<<<<<<< HEAD
 @(default_calling_convention = "std")
 foreign kernel32 {
-	@(link_name = "CreatePipe") create_pipe :: proc(hReadPipe, hWritePipe: ^win32.Handle, lpPipeAttributes: ^win32.Security_Attributes, nSize: i32) -> i32 ---
-	@(link_name = "GetFinalPathNameByHandleA") get_final_pathname_by_handle_a :: proc(handle: win32.Handle, lpszFilePath: cstring, cchFilePath: u32, dwFlags: u32) -> u32 ---
 	@(link_name = "FormatMessageA")
 	format_message_a :: proc(
-		flags: i32,
+		flags: u32,
 		source: rawptr,
-		message_id: i32,
-		langauge_id: i32,
+		message_id: u32,
+		langauge_id: u32,
 		buffer: cstring,
-		size: i32,
+		size: u32,
 		va: rawptr,
-	) -> i32 ---
+	) -> u32 ---
 }
 
 get_case_sensitive_path :: proc(path: string, allocator := context.temp_allocator) -> string {
-	file := win32.create_file_a(strings.clone_to_cstring(path, context.temp_allocator), 0, win32.FILE_SHARE_READ, nil, win32.OPEN_EXISTING, win32.FILE_FLAG_BACKUP_SEMANTICS, nil)
+	file := win32.CreateFileW(&win32.utf8_to_utf16(path)[0], 0, win32.FILE_SHARE_READ, nil, win32.OPEN_EXISTING, win32.FILE_FLAG_BACKUP_SEMANTICS, nil)
 
 	if(file == win32.INVALID_HANDLE)
     {
@@ -39,19 +36,18 @@
         return "";
     }
 
-	buffer := make([]u8, 512, context.temp_allocator)
+	buffer := make([]u16, 512, context.temp_allocator)
 
-	ret := get_final_pathname_by_handle_a(file, cast(cstring)&buffer[0], cast(u32)len(buffer), 0)
+	ret := win32.GetFinalPathNameByHandleW(file, &buffer[0], cast(u32)len(buffer), 0)
 
-	return strings.clone_from_cstring(cast(cstring)&buffer[4], allocator)
+	res, _ := win32.utf16_to_utf8(buffer, allocator)
+	return res
 }
-=======
->>>>>>> c85e82db
 
 log_last_error :: proc() {
 	err_text: [512]byte
 
-	err := win32.get_last_error()
+	err := win32.GetLastError()
 
 	error_string := cstring(&err_text[0])
 
