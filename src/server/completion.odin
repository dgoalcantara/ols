package server

import "core:odin/parser"
import "core:odin/ast"
import "core:odin/tokenizer"
import "core:fmt"
import "core:log"
import "core:strings"
import path "core:path/slashpath"
import "core:mem"
import "core:strconv"
import "core:path/filepath"
import "core:sort"
import "core:slice"
import "core:os"


import "shared:common"
import "shared:index"
import "shared:analysis"

/*
	TODOS: Making the signature details is really annoying and not that nice - try to see if this can be refractored.

*/

Completion_Type :: enum {
	Implicit,
	Selector,
	Switch_Type,
	Identifier,
	Comp_Lit,
	Directive,
	Package,
}

get_completion_list :: proc(document: ^common.Document, position: common.Position, completion_context: CompletionContext) -> (CompletionList, bool) {
	using analysis;

	list: CompletionList;

	position_context, ok := get_document_position_context(document, position, .Completion);

	if !ok || position_context.abort_completion {
		return list, true;
	}

	if position_context.import_stmt == nil && strings.contains_any(completion_context.triggerCharacter, "/:\"") {
		return list, true;
	}

	ast_context := make_ast_context(document.ast, document.imports, document.package_name, document.uri.uri);

	get_globals(document.ast, &ast_context);

	ast_context.current_package = ast_context.document_package;
	ast_context.value_decl      = position_context.value_decl;

	if position_context.function != nil {
		get_locals(document.ast, position_context.function, &ast_context, &position_context);
	}

	completion_type: Completion_Type = .Identifier;

	if position_context.comp_lit != nil && is_lhs_comp_lit(&position_context) {
		completion_type = .Comp_Lit;
	}

	if position_context.selector != nil {
		completion_type = .Selector;
	}

	if position_context.tag != nil {
		completion_type = .Directive;
	}

	if position_context.implicit {
		completion_type = .Implicit;
	}

	if position_context.import_stmt != nil {
		completion_type = .Package;
	}

	if position_context.switch_type_stmt != nil && position_context.case_clause != nil {

		if assign, ok := position_context.switch_type_stmt.tag.derived.(ast.Assign_Stmt); ok && assign.rhs != nil && len(assign.rhs) == 1 {

			ast_context.use_globals = true;
			ast_context.use_locals = true;

			if symbol, ok := resolve_type_expression(&ast_context, assign.rhs[0]); ok {

				if union_value, ok := symbol.value.(index.SymbolUnionValue); ok {
					completion_type = .Switch_Type;
				}
			}
		}
	}

	switch completion_type {
	case .Comp_Lit:
		get_comp_lit_completion(&ast_context, &position_context, &list);
	case .Identifier:
		get_identifier_completion(&ast_context, &position_context, &list);
	case .Implicit:
		get_implicit_completion(&ast_context, &position_context, &list);
	case .Selector:
		get_selector_completion(&ast_context, &position_context, &list);
	case .Switch_Type:
		get_type_switch_completion(&ast_context, &position_context, &list);
	case .Directive:
		get_directive_completion(&ast_context, &position_context, &list);
	case .Package:
		get_package_completion(&ast_context, &position_context, &list);
	}

	return list, true;
}

get_attribute_completion :: proc(ast_context: ^analysis.AstContext, position_context: ^analysis.DocumentPositionContext, list: ^CompletionList) {
	
}

get_directive_completion :: proc(ast_context: ^analysis.AstContext, position_context: ^analysis.DocumentPositionContext, list: ^CompletionList) {

	list.isIncomplete = false;

	items := make([dynamic]CompletionItem, context.temp_allocator);

	/*
		Right now just return all the possible completions, but later on I should give the context specific ones
	*/

	directive_list := []string {
		"file",
		"line",
		"packed",
		"raw_union",
		"align",
		"no_nil",
		"complete",
		"no_alias",
		"caller_location",
		"require_results",
		"type",
		"bounds_check",
		"no_bounds_check",
		"assert",
		"defined",
		"procedure",
		"load",
		"partial",
	};

	for elem in directive_list {
		item := CompletionItem {
			detail = elem,
			label = elem,
			kind = .Constant,
		};

		append(&items, item);
	}

	list.items = items[:];
}

get_comp_lit_completion :: proc(ast_context: ^analysis.AstContext, position_context: ^analysis.DocumentPositionContext, list: ^CompletionList) {
	using analysis;

	items := make([dynamic]CompletionItem, context.temp_allocator);

	if position_context.parent_comp_lit.type == nil {
		return;
	}

	if symbol, ok := resolve_type_expression(ast_context, position_context.parent_comp_lit.type); ok {
		if comp_symbol, _, ok := resolve_type_comp_literal(ast_context, position_context, symbol, position_context.parent_comp_lit); ok {
			#partial switch v in comp_symbol.value {
			case index.SymbolStructValue:
				for name, i in v.names {
					ast_context.current_package = comp_symbol.pkg;

					if resolved, ok := resolve_type_expression(ast_context, v.types[i]); ok {
						if field_exists_in_comp_lit(position_context.comp_lit, name) {
							continue;
						}

						item := CompletionItem {
							label = name,
							kind = .Field,
							detail = fmt.tprintf("%v.%v: %v", comp_symbol.name, name, common.node_to_string(v.types[i])),  
							documentation = resolved.doc,
						};

						append(&items, item);
					}
				}
			}
		}
	}

	list.items = items[:];
}

get_selector_completion :: proc(ast_context: ^analysis.AstContext, position_context: ^analysis.DocumentPositionContext, list: ^CompletionList) {
	using analysis;

	items := make([dynamic]CompletionItem, context.temp_allocator);

	ast_context.current_package = ast_context.document_package;

	selector: index.Symbol;
	ok: bool;

	ast_context.use_locals = true;
	ast_context.use_globals = true;

	selector, ok = resolve_type_expression(ast_context, position_context.selector);

	if !ok {
		return;
	}

	//if (selector.type != .Variable && selector.type != .Package && selector.type != .Enum && selector.name != "") || (selector.type == .Variable && selector.type == .Enum) {
		
	if selector.type != .Variable && selector.type != .Package {
		return;
	}

	if selector.pkg != "" {
		ast_context.current_package = selector.pkg;
	} else {
		ast_context.current_package = ast_context.document_package;
	}

	field: string;

	if position_context.field != nil {
		switch v in position_context.field.derived {
		case ast.Ident:
			field = v.name;
		}
	}

	if s, ok := selector.value.(index.SymbolProcedureValue); ok {
		if len(s.return_types) == 1 {
			if selector, ok = resolve_type_expression(ast_context, s.return_types[0].type); !ok {
				return;
			}
		}
	}

	#partial switch v in selector.value {
	case index.SymbolFixedArrayValue:
		list.isIncomplete = true;

		containsColor := 1;
		containsCoord := 1;

		expr_len := 0;

		if basic, ok := v.len.derived.(ast.Basic_Lit); ok {
			if expr_len, ok = strconv.parse_int(basic.tok.text); !ok {
				expr_len = 0;
			}
		}

		if field != "" {
			for i := 0; i < len(field); i += 1 {
				c := field[i];
				if _, ok := swizzle_color_components[c]; ok {
					containsColor += 1;
				} else if _, ok := swizzle_coord_components[c]; ok {
					containsCoord += 1;
				}
			}
		} 

		if containsColor == 1 && containsCoord == 1 {
			save := expr_len;
			for k in swizzle_color_components {

				if expr_len <= 0 {
					break;
				}

				expr_len -= 1;

				item := CompletionItem {
					label = fmt.tprintf("%v%c", field, k),
					kind = .Property,
					detail = fmt.tprintf("%v%c: %v", field, k, common.node_to_string(v.expr)),
				};
				append(&items, item);
			}
			
			expr_len = save;

			for k in swizzle_coord_components {

				if expr_len <= 0 {
					break;
				}

				expr_len -= 1;

				item := CompletionItem {
					label = fmt.tprintf("%v%c", field, k),
					kind = .Property,
					detail = fmt.tprintf("%v%c: %v", field, k, common.node_to_string(v.expr)),
				};
				append(&items, item);
			}
		} 

		if containsColor > 1 {
			for k in swizzle_color_components {

				if expr_len <= 0 {
					break;
				}

				expr_len -= 1;

				item := CompletionItem {
					label = fmt.tprintf("%v%c", field, k),
					kind = .Property,
					detail = fmt.tprintf("%v%c: [%v]%v", field, k, containsColor, common.node_to_string(v.expr)),
				};
				append(&items, item);
			}
		} else if containsCoord > 1 {
			for k in swizzle_coord_components {

				if expr_len <= 0 {
					break;
				}

				expr_len -= 1;

				item := CompletionItem {
					label = fmt.tprintf("%v%c", field, k),
					kind = .Property,
					detail = fmt.tprintf("%v%c: [%v]%v", field, k, containsCoord, common.node_to_string(v.expr)),
				};
				append(&items, item);
			}
		} 
	case index.SymbolUnionValue:
		list.isIncomplete = false;

		for type in v.types {
			if symbol, ok := resolve_type_expression(ast_context, type); ok {
				base := path.base(symbol.pkg, false, context.temp_allocator);

				item := CompletionItem {
					kind = .EnumMember,
					detail = fmt.tprintf("%v", selector.name),
					documentation = symbol.doc,
				};

				if symbol.pkg == ast_context.document_package || base == "runtime" {
					item.label = fmt.aprintf("(%v)", common.node_to_string(type));
				} else {
					item.label = fmt.aprintf("(%v.%v)", path.base(symbol.pkg, false, context.temp_allocator), common.node_to_string(type));
				}

				append(&items, item);
			}
		}

	case index.SymbolEnumValue:
		list.isIncomplete = false;

		for name in v.names {
			item := CompletionItem {
				label = name,
				kind = .EnumMember,
				detail = fmt.tprintf("%v.%v", selector.name, name),
			};

			append(&items, item);
		}

	case index.SymbolStructValue:
		list.isIncomplete = false;

		for name, i in v.names {
			if selector.pkg != "" {
				ast_context.current_package = selector.pkg;
			} else {
				ast_context.current_package = ast_context.document_package;
			}

			if symbol, ok := resolve_type_expression(ast_context, v.types[i]); ok {
				if expr, ok := position_context.selector.derived.(ast.Selector_Expr); ok {
					if expr.op.text == "->" && symbol.type != .Function {
						continue;
					}
				}

				if position_context.arrow && symbol.type != .Function {
					continue;
				}

				item := CompletionItem {
					label = name,
					kind = .Field,
					detail = fmt.tprintf("%v.%v: %v", selector.name, name, type_to_string(ast_context, v.types[i])),
					documentation = symbol.doc,
				};

				append(&items, item);
			} else {
				//just give some generic symbol with name.
				item := CompletionItem {
					label = symbol.name,
					kind = .Field,
					detail = fmt.tprintf("%v: %v", name, common.node_to_string(v.types[i])),
					documentation = symbol.doc,
				};

				append(&items, item);
			}
		}

	case index.SymbolPackageValue:
		list.isIncomplete = true;

		if searched, ok := index.fuzzy_search(field, {selector.pkg}); ok {
			for search in searched {
				symbol := search.symbol;

				resolve_unresolved_symbol(ast_context, &symbol);
				build_procedure_symbol_signature(&symbol);
				
				item := CompletionItem {
					label = symbol.name,
					kind = cast(CompletionItemKind)symbol.type,
					detail = concatenate_symbol_information(ast_context, symbol, true),
					documentation = symbol.doc,
				};

				if symbol.type == .Function {
					item.insertText = fmt.tprintf("%v($0)", item.label);
					item.insertTextFormat = .Snippet;
					item.command.command = "editor.action.triggerParameterHints";
					item.deprecated = .Deprecated in symbol.flags;			
				}

				append(&items, item);
			}
		} else {
			log.errorf("Failed to fuzzy search, field: %v, package: %v", field, selector.pkg);
			return;
		}
	}

	list.items = items[:];
}

get_implicit_completion :: proc(ast_context: ^analysis.AstContext, position_context: ^analysis.DocumentPositionContext, list: ^CompletionList) {
	using analysis;

	items := make([dynamic]CompletionItem, context.temp_allocator);

	list.isIncomplete = false;

	selector: index.Symbol;
 
	ast_context.use_locals  = true;
	ast_context.use_globals = true;

	if selector.pkg != "" {
		ast_context.current_package = selector.pkg;
	} else {
		ast_context.current_package = ast_context.document_package;
	}

	//enum switch infer
	if position_context.switch_stmt != nil && position_context.case_clause != nil && position_context.switch_stmt.cond != nil {
		used_enums := make(map[string]bool, 5, context.temp_allocator);

		if block, ok := position_context.switch_stmt.body.derived.(ast.Block_Stmt); ok {
			for stmt in block.stmts {
				if case_clause, ok := stmt.derived.(ast.Case_Clause); ok {
					for name in case_clause.list {
						if implicit, ok := name.derived.(ast.Implicit_Selector_Expr); ok {
							used_enums[implicit.field.name] = true;
						}
					}
				}
			}
		}

		if enum_value, ok := unwrap_enum(ast_context, position_context.switch_stmt.cond); ok {
			for name in enum_value.names {
				if name in used_enums {
					continue;
				}

				item := CompletionItem {
					label = name,
					kind = .EnumMember,
					detail = name,
				};

				append(&items, item);
			}

			list.items = items[:];
			return;
		}
	}

	if position_context.comp_lit != nil && position_context.assign != nil && position_context.assign.lhs != nil && len(position_context.assign.lhs) == 1 && is_bitset_assignment_operator(position_context.assign.op.text) {
		//bitsets
		if symbol, ok := resolve_type_expression(ast_context, position_context.assign.lhs[0]); ok {

			if value, ok := unwrap_bitset(ast_context, symbol); ok {

				for name in value.names {

					item := CompletionItem {
						label = name,
						kind = .EnumMember,
						detail = name,
					};

					append(&items, item);
				}

				list.items = items[:];
				return;
			}
		}
	}

	if position_context.comp_lit != nil && position_context.parent_binary != nil && is_bitset_binary_operator(position_context.binary.op.text) {
		//bitsets
		if symbol, ok := resolve_first_symbol_from_binary_expression(ast_context, position_context.parent_binary); ok {
			if value, ok := unwrap_bitset(ast_context, symbol); ok {

				for name in value.names {

					item := CompletionItem {
						label = name,
						kind = .EnumMember,
						detail = name,
					};

					append(&items, item);
				}

				list.items = items[:];
				return;
			}
		}
	}

	//infer bitset and enums based on the identifier comp_lit, i.e. a := My_Struct { my_ident = . } 
	if position_context.comp_lit != nil {
		if position_context.parent_comp_lit.type == nil {
			return;
		}

		field_name: string;

		if position_context.field_value != nil {
			field_name = position_context.field_value.field.derived.(ast.Ident).name;
		}

		if symbol, ok := resolve_type_expression(ast_context, position_context.parent_comp_lit.type); ok {
			if comp_symbol, comp_lit, ok := resolve_type_comp_literal(ast_context, position_context, symbol, position_context.parent_comp_lit); ok {
				if s, ok := comp_symbol.value.(index.SymbolStructValue); ok {

					//We can either have the final 
					elem_index := -1;

					for elem, i in comp_lit.elems {
						if position_in_node(elem, position_context.position) {
							elem_index = i;
						}
					}

					type: ^ast.Expr;

					for name, i in s.names {
						if name != field_name {
							continue;
						} 

						type = s.types[i];
						break;
					}

					if type == nil && len(s.types) > elem_index  {
						type = s.types[elem_index];
					}

					if enum_value, ok := unwrap_enum(ast_context, type); ok {
						for enum_name in enum_value.names {
							item := CompletionItem {
								label = enum_name,
								kind = .EnumMember,
								detail = enum_name,
							};

							append(&items, item);
						}

						list.items = items[:];
						return;
					} else if bitset_symbol, ok := resolve_type_expression(ast_context, type); ok {
						if value, ok := unwrap_bitset(ast_context, bitset_symbol); ok {
							for name in value.names {
			
								item := CompletionItem {
									label = name,
									kind = .EnumMember,
									detail = name,
								};
			
								append(&items, item);
							}			
							list.items = items[:];
							return;
						}
					}
				}
			}
		}
	} 
	
	if position_context.binary != nil && (position_context.binary.op.text == "==" || position_context.binary.op.text == "!=") {
		context_node: ^ast.Expr;
		enum_node:    ^ast.Expr;

		if position_in_node(position_context.binary.right, position_context.position) {
			context_node = position_context.binary.right;
			enum_node    = position_context.binary.left;
		} else if position_in_node(position_context.binary.left, position_context.position) {
			context_node = position_context.binary.left;
			enum_node    = position_context.binary.right;
		}

		if context_node != nil && enum_node != nil {
			if enum_value, ok := unwrap_enum(ast_context, enum_node); ok {
				for name in enum_value.names {
					item := CompletionItem {
						label = name,
						kind = .EnumMember,
						detail = name,
					};

					append(&items, item);
				}

				list.items = items[:];
				return;
			}
		}
	}

	if position_context.assign != nil && position_context.assign.rhs != nil && position_context.assign.lhs != nil {
		rhs_index: int;

		for elem in position_context.assign.rhs {
			if position_in_node(elem, position_context.position) {
				break;
			} else {
				//procedures are the only types that can return more than one value
				if symbol, ok := resolve_type_expression(ast_context, elem); ok {
					if procedure, ok := symbol.value.(index.SymbolProcedureValue); ok {
						if procedure.return_types == nil {
							return;
						}

						rhs_index += len(procedure.return_types);
					} else {
						rhs_index += 1;
					}
				}
			}
		}

		if len(position_context.assign.lhs) > rhs_index {
			if enum_value, ok := unwrap_enum(ast_context, position_context.assign.lhs[rhs_index]); ok {
				for name in enum_value.names {
					item := CompletionItem {
						label = name,
						kind = .EnumMember,
						detail = name,
					};

					append(&items, item);
				}

				list.items = items[:];
				return;
			}
		}
	}

	if position_context.returns != nil && position_context.function != nil {
		return_index: int;

		if position_context.returns.results == nil {
			return;
		}

		for result, i in position_context.returns.results {
			if position_in_node(result, position_context.position) {
				return_index = i;
				break;
			}
		}

		if position_context.function.type == nil {
			return;
		}

		if position_context.function.type.results == nil {
			return;
		}

		if len(position_context.function.type.results.list) > return_index {
			if enum_value, ok := unwrap_enum(ast_context, position_context.function.type.results.list[return_index].type); ok {
				for name in enum_value.names {
					item := CompletionItem {
						label = name,
						kind = .EnumMember,
						detail = name,
					};

					append(&items, item);
				}

				list.items = items[:];
				return;
			}
		}
	}

	if position_context.call != nil {
		if call, ok := position_context.call.derived.(ast.Call_Expr); ok {
			parameter_index, parameter_ok := find_position_in_call_param(ast_context, call);
			if symbol, ok := resolve_type_expression(ast_context, call.expr); ok && parameter_ok {
				if proc_value, ok := symbol.value.(index.SymbolProcedureValue); ok {
					if len(proc_value.arg_types) <= parameter_index {
						return;
					}

					if enum_value, ok := unwrap_enum(ast_context, proc_value.arg_types[parameter_index].type); ok {
						for name in enum_value.names {
							item := CompletionItem {
								label = name,
								kind = .EnumMember,
								detail = name,
							};

							append(&items, item);
						}

						list.items = items[:];
						return;
					}
				}
			}
		}
	}
}

get_identifier_completion :: proc(ast_context: ^analysis.AstContext, position_context: ^analysis.DocumentPositionContext, list: ^CompletionList) {
	using analysis;

	items := make([dynamic]CompletionItem, context.temp_allocator);

	list.isIncomplete = true;

	CombinedResult :: struct {
		score:     f32,
		snippet:   Snippet_Info,	
		name:      string,
		type:      index.SymbolType,
		doc:       string,
		pkg:       string,
		signature: string,
		flags:     index.SymbolFlags,
	};

	combined_sort_interface :: proc(s: ^[dynamic]CombinedResult) -> sort.Interface {
		return sort.Interface {
			collection = rawptr(s),
			len = proc(it: sort.Interface) -> int {
				s := (^[dynamic]CombinedResult)(it.collection);
				return len(s^);
			},
			less = proc(it: sort.Interface, i, j: int) -> bool {
				s := (^[dynamic]CombinedResult)(it.collection);
				return s[i].score > s[j].score;
			},
			swap = proc(it: sort.Interface, i, j: int) {
				s := (^[dynamic]CombinedResult)(it.collection);
				s[i], s[j] = s[j], s[i];
			},
		};
	};

	combined := make([dynamic]CombinedResult);

	lookup := "";

	if position_context.identifier != nil {
		if ident, ok := position_context.identifier.derived.(ast.Ident); ok {
			lookup = ident.name;
		}
	}

	pkgs := make([dynamic]string, context.temp_allocator);

	usings := get_using_packages(ast_context);

	for u in usings {
		append(&pkgs, u);
	}

	append(&pkgs, ast_context.document_package);

	if results, ok := index.fuzzy_search(lookup, pkgs[:]); ok {
		for r in results {
			r := r;
			resolve_unresolved_symbol(ast_context, &r.symbol);
			build_procedure_symbol_signature(&r.symbol);
			if r.symbol.uri != ast_context.uri {
				append(&combined, CombinedResult {
					score = r.score, 
					type = r.symbol.type,
					name = r.symbol.name,
					doc = r.symbol.doc,
					flags = r.symbol.flags,
					signature = r.symbol.signature,
					pkg = r.symbol.pkg,
				});
			}
		}
	}

	matcher := common.make_fuzzy_matcher(lookup);

	global: for k, v in ast_context.globals {
		if position_context.global_lhs_stmt {
			break;
		}

		//combined is sorted and should do binary search instead.
		for result in combined {
			if result.name == k {
				continue global;
			}
		}

		ast_context.use_locals = true;
		ast_context.use_globals = true;
		ast_context.current_package = ast_context.document_package;

		ident := index.new_type(ast.Ident, v.expr.pos, v.expr.end, context.temp_allocator);
		ident.name = k;

		if symbol, ok := resolve_type_identifier(ast_context, ident^); ok {	
			symbol.signature = get_signature(ast_context, ident^, symbol);

			build_procedure_symbol_signature(&symbol);

			if score, ok := common.fuzzy_match(matcher, ident.name); ok == 1 {
				append(&combined, CombinedResult {
					score = score * 1.1, 
					type = symbol.type,
					name = ident.name,
					doc = symbol.doc,
					flags = symbol.flags, 
					pkg = symbol.pkg,
					signature = symbol.signature,
				});
			}
		}
	}

	for _, local in ast_context.locals {
		for k, v in local {
			if position_context.global_lhs_stmt {
				break;
			}

			local_offset := get_local_offset(ast_context, position_context.position, k);

			ast_context.use_locals = true;
			ast_context.use_globals = true;
			ast_context.current_package = ast_context.document_package;

			ident := index.new_type(ast.Ident, {offset = local_offset}, {offset = local_offset}, context.temp_allocator);
			ident.name = k;

			if symbol, ok := resolve_type_identifier(ast_context, ident^); ok {		
				symbol.signature = get_signature(ast_context, ident^, symbol);

				build_procedure_symbol_signature(&symbol);

				if score, ok := common.fuzzy_match(matcher, ident.name); ok == 1 {
					append(&combined, CombinedResult {
						score = score * 1.1, 
						type = symbol.type,
						name = ident.name,
						doc = symbol.doc,
						flags = symbol.flags,
						pkg = symbol.pkg,
						signature = symbol.signature,
					});
				}
			}
		}
	}

	for pkg in ast_context.imports {
		if position_context.global_lhs_stmt {
			break;
		}

		symbol := index.Symbol {
			name = pkg.base,
			type = .Package,
		};

		if score, ok := common.fuzzy_match(matcher, symbol.name); ok == 1 {
			append(&combined, CombinedResult {
				score = score * 1.1, 
				type = symbol.type,
				name = symbol.name,
				doc = symbol.doc,
				flags = symbol.flags,
				signature = symbol.signature,
				pkg = symbol.pkg,
			});
		}
	}

	for keyword, _ in common.keyword_map {
		symbol := index.Symbol {
			name = keyword,
			type = .Keyword,
		};

		if score, ok := common.fuzzy_match(matcher, keyword); ok == 1 {
			append(&combined, CombinedResult {
				score = score * 1.1, 
				type = symbol.type,
				name = symbol.name,
				doc = symbol.doc,
				flags = symbol.flags,
				signature = symbol.signature,
				pkg = symbol.pkg,
			});
		}
	}

	for keyword, _ in language_keywords {
		symbol := index.Symbol {
			name = keyword,
			type = .Keyword,
		};

		if score, ok := common.fuzzy_match(matcher, keyword); ok == 1 {
			append(&combined, CombinedResult {
				score = score * 1.1, 
				type = symbol.type,
				name = symbol.name,
				doc = symbol.doc,
				flags = symbol.flags,
				signature = symbol.signature,
				pkg = symbol.pkg,
			});
		}
	}

	if common.config.enable_snippets {
		for k, v in snippets {
			if score, ok := common.fuzzy_match(matcher, k); ok == 1 {
				append(&combined, CombinedResult {score = score * 1.1, snippet = v, name = k});
			}
		}
	}

	sort.sort(combined_sort_interface(&combined));

	//hard code for now
	top_results := combined[0:(min(50, len(combined)))];

	for result in top_results {
		result := result;

		//Skip procedures when the position is in proc decl
		if position_in_proc_decl(position_context) && result.type == .Function && common.config.enable_procedure_context {
			continue;
		}

		if result.snippet.insert != "" {
			item := CompletionItem {
				label = result.name,
				insertText = result.snippet.insert,
				kind = .Snippet,
				detail = result.snippet.detail,
				insertTextFormat = .Snippet,
			};

			edits := make([dynamic]TextEdit, context.temp_allocator);

			for pkg in result.snippet.packages {
				edit, ok := get_core_insert_package_if_non_existent(ast_context, pkg);
				if ok {
					append(&edits, edit);
				}
			}

			item.additionalTextEdits = edits[:];

			append(&items, item);
		} else {
			item := CompletionItem {
<<<<<<< HEAD
				label = result.name,
				insertTextFormat = .PlainText,
				documentation = result.doc,
=======
				label = result.symbol.name,
				documentation = result.symbol.doc,
>>>>>>> 1d4c3bd5
			};

			item.kind = cast(CompletionItemKind)result.type;

			if result.type == .Function {
				item.insertText = fmt.tprintf("%v($0)", item.label);
				item.insertTextFormat = .Snippet;
				item.deprecated =  .Deprecated in result.flags;
				item.command.command = "editor.action.triggerParameterHints";
			}
			
			item.detail = concatenate_symbol_information(ast_context, result.pkg, result.name, result.signature, result.type, true);

			append(&items, item);
		}
	}

	list.items = items[:];
}

get_package_completion :: proc(ast_context: ^analysis.AstContext, position_context: ^analysis.DocumentPositionContext, list: ^CompletionList) {

	items := make([dynamic]CompletionItem, context.temp_allocator);

	list.isIncomplete = false;

	fullpath_length := len(position_context.import_stmt.fullpath);

	if fullpath_length <= 1 {
		return;
	}

	without_quotes := position_context.import_stmt.fullpath[1:fullpath_length-1];
	absolute_path := without_quotes;
	colon_index := strings.index(without_quotes, ":");

	if colon_index >= 0 {
		c := without_quotes[0:colon_index];

		if colon_index+1 < len(without_quotes) {
			absolute_path = filepath.join(elems = {common.config.collections[c], filepath.dir(without_quotes[colon_index+1:], context.temp_allocator)}, allocator = context.temp_allocator);
		} else {
			absolute_path = common.config.collections[c];
		}
	} else {
		import_file_dir := filepath.dir(position_context.import_stmt.pos.file, context.temp_allocator);
		import_dir := filepath.dir(without_quotes, context.temp_allocator);
		absolute_path = filepath.join(elems = {import_file_dir, import_dir}, allocator = context.temp_allocator);
	}

	if !strings.contains(position_context.import_stmt.fullpath, "/") && !strings.contains(position_context.import_stmt.fullpath, ":") {
		for key, _ in common.config.collections {

			item := CompletionItem {
				detail = "collection",
				label = key,
				kind = .Module,
			};

			append(&items, item);
		}

	}

	for pkg in search_for_packages(absolute_path) {
		item := CompletionItem {
			detail = pkg,
			label = filepath.base(pkg),
			kind = .Folder,
		};

		if item.label[0] == '.' {
			continue;
		}

		append(&items, item);
	}

	list.items = items[:];
}

search_for_packages :: proc(fullpath: string) -> [] string {
	packages := make([dynamic]string, context.temp_allocator);

	fh, err := os.open(fullpath);

	if err != 0 {
		return {};
	}

	if files, err := os.read_dir(fh, 0, context.temp_allocator); err == 0 {
		for file in files {
			if file.is_dir {
				append(&packages, file.fullpath);
			}
		}

	}

	return packages[:];
}

get_type_switch_completion :: proc(ast_context: ^analysis.AstContext, position_context: ^analysis.DocumentPositionContext, list: ^CompletionList) {
	using analysis;

	items := make([dynamic]CompletionItem, context.temp_allocator);
	list.isIncomplete = false;

	used_unions := make(map[string]bool, 5, context.temp_allocator);

	if block, ok := position_context.switch_type_stmt.body.derived.(ast.Block_Stmt); ok {
		for stmt in block.stmts {
			if case_clause, ok := stmt.derived.(ast.Case_Clause); ok {
				for name in case_clause.list {
					if ident, ok := name.derived.(ast.Ident); ok {
						used_unions[ident.name] = true;
					}
				}
			}
		}
	}

	ast_context.use_locals  = true;
	ast_context.use_globals = true;

	if assign, ok := position_context.switch_type_stmt.tag.derived.(ast.Assign_Stmt); ok && assign.rhs != nil && len(assign.rhs) == 1 {
		if union_value, ok := unwrap_union(ast_context, assign.rhs[0]); ok {
			for type, i in union_value.types {
				name := common.node_to_string(type);

				if name in used_unions {
					continue;
				}

				if symbol, ok := resolve_type_expression(ast_context, union_value.types[i]); ok {
					item := CompletionItem {
						kind = .EnumMember,
					};

					if symbol.pkg == ast_context.document_package {
						item.label  = fmt.aprintf("%v", common.node_to_string(union_value.types[i]));
						item.detail = item.label;
					} else {
						item.label  = fmt.aprintf("%v.%v", path.base(symbol.pkg, false, context.temp_allocator), name);
						item.detail = item.label;
					}

					append(&items, item);
				}
			}
		}
	}

	list.items = items[:];
}

get_core_insert_package_if_non_existent :: proc(ast_context: ^analysis.AstContext, pkg: string) -> (TextEdit, bool) {
	builder := strings.make_builder(context.temp_allocator);

	for imp in ast_context.imports {
		if imp.base == pkg {
			return {}, false;
		}
	}

	strings.write_string(&builder, fmt.tprintf("import \"core:%v\"", pkg));

	return {
		newText = strings.to_string(builder),
		range = {
			start = {
				line = ast_context.file.pkg_decl.end.line + 1,
				character = 0,
			},
			end = {
				line = ast_context.file.pkg_decl.end.line + 1,
				character = 0,
			},
		},
	}, true;
}

bitset_operators: map[string]bool = {
	"|" = true,
	"&" = true,
	"~" = true,
	"<" = true,
	">" = true,
	"==" = true,
};

bitset_assignment_operators: map[string]bool = {
	"|=" = true,
	"&=" = true,
	"~=" = true,
	"<=" = true,
	">=" = true,
	"=" = true,
};

is_bitset_binary_operator :: proc(op: string) -> bool {
	return op in bitset_operators;
}

is_bitset_assignment_operator :: proc(op: string) -> bool {
	return op in bitset_assignment_operators;
}

language_keywords: []string = {
	"align_of",
	"case",
	"defer",
	"enum",
	"import",
	"proc",
	"transmute",
	"when",
	"auto_cast",
	"cast",
	"distinct",
	"fallthrough",
	"in",
	"notin",
	"return",
	"type_of",
	"bit_field",
	"const",
	"do",
	"for",
	"inline",
	"offset_of",
	"size_of",
	"typeid",
	"bit_set",
	"context",
	"dynamic",
	"foreign",
	"opaque",
	"struct",
	"union",
	"break",
	"continue",
	"else",
	"if",
	"map",
	"package",
	"switch",
	"using",
	"or_return",
	"or_else",
};

swizzle_color_components: map[u8]bool = {
	'r' = true, 
	'g' = true, 
	'b' = true, 
	'a' = true,
};

swizzle_coord_components: map[u8]bool = {
	'x' = true,
	'y' = true,
	'z' = true,
	'w' = true,
};<|MERGE_RESOLUTION|>--- conflicted
+++ resolved
@@ -1028,14 +1028,8 @@
 			append(&items, item);
 		} else {
 			item := CompletionItem {
-<<<<<<< HEAD
 				label = result.name,
-				insertTextFormat = .PlainText,
 				documentation = result.doc,
-=======
-				label = result.symbol.name,
-				documentation = result.symbol.doc,
->>>>>>> 1d4c3bd5
 			};
 
 			item.kind = cast(CompletionItemKind)result.type;
